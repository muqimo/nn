--- conflicted
+++ resolved
@@ -49,14 +49,9 @@
     x = np.expand_dims(x, axis=1)  # shape(N, 1)
     # 生成 x^1, x^2, ..., x^feature_num
     ret = [x**i for i in range(1, feature_num + 1)]
-<<<<<<< HEAD
     ret = np.concatenate(ret, axis=1)
     return ret
-=======
-    # 将生成的列表合并成 shape(N, feature_num) 的二维数组
-    # ==========
-    return np.concatenate(ret, axis=1)
->>>>>>> 866bffbd
+
 
 
 def gaussian_basis(x, feature_num=10):
