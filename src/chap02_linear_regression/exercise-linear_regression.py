#!/usr/bin/env python
# coding: utf-8
import numpy as np # 导入NumPy科学计算库，使用标准别名np
# 提供高性能的数组操作和数学函数

import matplotlib.pyplot as plt # 导入Matplotlib的pyplot模块并命名为plt
# 用于创建各种静态、交互式和动画可视化图表

# 下面这段代码从文件中读取数据，然后把数据拆分成特征和标签，最后以 NumPy 数组的形式返回
def load_data(filename):
    """载入数据。
    Args:
        filename: 数据文件的路径
    Returns:
        tuple: 包含特征和标签的numpy数组 (xs, ys)
    """
    xys = []# 用于存储每行的数据，每行数据是一个列表
    with open(filename, "r") as f:  # 打开文件进行读取
        for line in f: # 遍历文件的每一行
            # 将每行内容按空格分割并转换为浮点数
            # strip() 去除行首尾的空白字符，split() 按空格分割字符串
            # map(float, ...) 将分割后的字符串转换为浮点数
            line_data = list(map(float, line.strip().split()))
            xys.append(line_data)
    # 将数据拆分为特征和标签
    # 假设每行数据的最后一个元素是标签，其余是特征
    # zip(*xys) 将 xys 列表的行和列进行转置
    xs, ys = zip(*xys)# xs 是特征列表，ys 是标签列表
    # 将特征和标签列表转换为 NumPy 数组
    # NumPy 数组便于后续的数学运算和数据处理
    return np.asarray(xs), np.asarray(ys) # 返回特征和标签的 NumPy 数组


# ## 恒等基函数（Identity Basis Function）的实现 填空顺序 2
def identity_basis(x):
    # 在 x 的最后一个维度上增加一个维度，将其转换为二维数组
    # 用于适配线性回归的矩阵运算格式
    # 通过 np.expand_dims，将 x 转换为列向量的形式，形状变为 (len(x), 1)
    return np.expand_dims(x, axis=1)


# 请分别在这里实现"多项式基函数"（Multinomial Basis Function）以及"高斯基函数"（Gaussian Basis Function）

# 其中以及训练集的x的范围在0-25之间
def multinomial_basis(x, feature_num=10):
    """多项式基函数：将输入x映射为多项式特征
    feature_num: 多项式的最高次数
    返回 shape (N, feature_num)"""
    x = np.expand_dims(x, axis=1)  # shape(N, 1)
    # 生成 x^1, x^2, ..., x^feature_num
    ret = [x**i for i in range(1, feature_num + 1)]
    ret = np.concatenate(ret, axis=1)
    return ret


def gaussian_basis(x, feature_num=10):
    """
    高斯基函数：将输入x映射为一组高斯分布特征
    用于提升模型对非线性关系的拟合能力
    """
    # 定义中心在区间 [0, 25] 内均匀分布
    centers = np.linspace(0, 25, feature_num)
    # 每个高斯函数的标准差（带宽）
    sigma = 25 / feature_num
    # 计算每个输入 x 对所有中心的响应，输出 shape (N, feature_num)
    return np.exp(-0.5 * ((x[:, np.newaxis] - centers) / sigma) ** 2)


# ## 返回一个训练好的模型 填空顺序 1 用最小二乘法进行模型优化
# ## 填空顺序 3 用梯度下降进行模型优化
# > 先完成最小二乘法的优化 (参考书中第二章 2.3中的公式)
#
# > 再完成梯度下降的优化   (参考书中第二章 2.3中的公式)
#
# 在main中利用训练集训练好模型的参数，并且返回一个训练好的模型。
#
# 计算出一个优化后的w，请分别使用最小二乘法以及梯度下降两种办法优化w


def least_squares(phi, y, alpha=0.0, solver="pinv"):
    """
    带正则化的最小二乘法优化，支持多种求解器

    参数:
    phi (np.ndarray): 设计矩阵，形状为 (n_samples, n_features)
    y (np.ndarray): 目标值，形状为 (n_samples,) 或 (n_samples, n_targets)
    alpha (float, 可选): 正则化参数，默认值为 0.0（无正则化）
    solver (str, 可选): 求解器类型，支持 'pinv'（默认）、'cholesky' 和 'svd'

    返回:
    np.ndarray: 优化后的权重向量，形状为 (n_features,) 或 (n_features, n_targets)

    异常:
    ValueError: 当 solver 参数不是支持的类型时抛出
    """
    # 检查输入矩阵是否为空
    if phi.size == 0 or y.size == 0:
        raise ValueError("输入矩阵 phi 和目标值 y 不能为零矩阵")

    # 检查维度是否兼容
    if phi.shape[0] != y.shape[0]:
        raise ValueError(
            f"设计矩阵 phi 的样本数 ({phi.shape[0]}) 与目标值 y 的样本数 ({y.shape[0]}) 不匹配"
        )

    n_samples, n_features = phi.shape

    # 根据选择的求解器执行计算
    if solver == "pinv":
        # 使用 numpy 的伪逆函数，基于 SVD 分解
        # 对病态矩阵具有良好的数值稳定性
        A = phi.T @ phi + alpha * np.eye(n_features)
        w = np.linalg.pinv(A) @ phi.T @ y

    elif solver == "cholesky":
        # 使用 Cholesky 分解求解正规方程
        # 计算效率高，但要求矩阵正定（alpha > 0 时保证）
        if alpha < 0:
            raise ValueError("使用 Cholesky 求解器时，正则化参数 alpha 必须为非负数")
        A = phi.T @ phi + alpha * np.eye(n_features)
        try:
            L = np.linalg.cholesky(A)
            # 解 L*z = phi.T @ y
            z = np.linalg.solve(L, phi.T @ y)
            # 解 L^T*w = z
            w = np.linalg.solve(L.T, z)
        except np.linalg.LinAlgError:
            # 处理非正定矩阵的情况，回退到 pinv
            print("警告: Cholesky 分解失败，矩阵可能非正定，回退到伪逆求解")
            w = np.linalg.pinv(A) @ phi.T @ y

    elif solver == "svd":
        # 直接使用 SVD 分解求解
        # 对病态矩阵最稳定，但计算成本较高
        U, s, Vt = np.linalg.svd(phi, full_matrices=False)
        # 计算正则化的 SVD 解
        s_reg = s / (s**2 + alpha)
        # 构建对角矩阵
        S_reg = np.zeros((n_features, n_samples))
        np.fill_diagonal(S_reg, s_reg)
        w = Vt.T @ S_reg @ U.T @ y

    else:
        raise ValueError(
            f"不支持的求解器: {solver}，支持的选项有 'pinv', 'cholesky', 'svd'"
        )

    return w


def gradient_descent(phi, y, lr=0.01, epochs=1000):
    """实现批量梯度下降算法优化线性回归权重
    参数:
        phi: 设计矩阵（特征矩阵），形状为 (n_samples, n_features)
        y: 目标值向量，形状为 (n_samples,)
        lr: 学习率（步长），控制参数更新幅度，默认0.01
        epochs: 训练轮数，默认1000
    返回:
        w: 优化后的权重向量，形状为 (n_features,)
    数学原理:
        最小化损失函数 J(w) = 1/m * ||φw - y||²
        梯度计算: ∇J(w) = 2/m * φ.T @ (φw - y)
        参数更新: w := w - α * ∇J(w)
    """
    # 初始化权重向量（全零开始）
    # 形状与特征数量相同，即每个特征对应一个权重
    w = np.zeros(phi.shape[1])
    
    # 迭代优化循环
    for epoch in range(epochs):
        # 1. 前向传播：计算当前权重下的预测值
        # 矩阵乘法 φw，结果形状 (n_samples,)
        y_pred = phi @ w
        
        # 2. 计算误差：预测值与真实值的差
        # 形状 (n_samples,)
        error = y - y_pred
        
        # 3. 计算梯度（损失函数对权重的导数）
        # 梯度公式推导：
        #   J(w) = 1/m * ∑(φw - y)²
        #   ∇J(w) = 2/m * φ.T @ (φw - y)
        # 其中：
        # φ.T @ error 计算每个特征上的误差总和
        # -2/len(y) 是损失函数导数的系数
        # 最终形状 (n_features,)
        gradient = -2 * phi.T @ error / len(y)
        
        # 4. 参数更新：沿负梯度方向调整权重
        # 学习率控制更新步长
        # 公式: w_new = w_old - lr * ∇J(w)
        w -= lr * gradient
    
    return w


def main(x_train, y_train, use_gradient_descent=False, basis_func=None):
    """训练模型，并返回从x到y的映射。
    basis_func: 可选，基函数（如identity_basis, multinomial_basis, gaussian_basis），默认恒等基
    """
    # 支持自定义基函数
    if basis_func is None:
        basis_func = identity_basis

    # 生成偏置项和特征矩阵
    phi0 = np.expand_dims(np.ones_like(x_train), axis=1)
    phi1 = basis_func(x_train)
    phi = np.concatenate([phi0, phi1], axis=1)

    # 最小二乘法求解权重
    w_lsq = np.dot(np.linalg.pinv(phi), y_train)

    w_gd = None
    if use_gradient_descent:
<<<<<<< HEAD
        # 直接调用已实现的gradient_descent函数
        w_gd = gradient_descent(phi, y_train, lr=0.01, epochs=1000)

    def f(x):
        phi0 = np.expand_dims(np.ones_like(x), axis=1)
        phi1 = basis_func(x)
        phi = np.concatenate([phi0, phi1], axis=1)
        if use_gradient_descent and w_gd is not None:
            return np.dot(phi, w_gd)
        else:
            return np.dot(phi, w_lsq)
=======
        # 梯度下降求解权重（缩进修正）
        # 设置学习率为0.01
        learning_rate = 0.01 
        # 设置训练轮数(epochs)为1000，表示整个训练数据集将被遍历1000次。
        epochs = 1000  
        # 初始化梯度下降法使用的权重向量
        w_gd = np.zeros(phi.shape[1])
        w_gd = gradient_descent(phi, y_train, lr=0.001, epochs=5000)
        # 开始梯度下降的迭代循环，将进行epochs次参数更新。
        for epoch in range(epochs):     # 梯度下降循环
            y_pred = np.dot(phi, w_gd)  # 计算预测值
            error = y_pred - y_train    # 计算误差
            gradient = np.dot(phi.T, error) / len(y_train) # 计算梯度
            w_gd -= learning_rate * gradient # 更新权重

   # 定义预测函数
    def f(x):
    """
    使用线性模型进行预测，可选择使用梯度下降或最小二乘法的权重
    
    参数:
        x: 输入特征向量/矩阵
        
    返回:
        模型的预测值
    """
    # 创建偏置项(截距项)的特征列
    # np.ones_like(x)生成与x形状相同的全1向量
    # np.expand_dims增加一个维度，将形状从(n,)变为(n,1)
    phi0 = np.expand_dims(np.ones_like(x), axis=1)  # 形状变为(n,1)
    
    # 调用基函数转换输入特征
    # basis_func对原始特征进行非线性变换(如多项式扩展)
    phi1 = basis_func(x)  # 假设返回形状为(n,m)
    
    # 构建设计矩阵(特征矩阵)
    # 将偏置项列phi0和转换后的特征phi1按列拼接
    phi = np.concatenate([phi0, phi1], axis=1)  # 最终形状(n,m+1)
    
    # 根据训练方法选择对应的权重进行预测
    if use_gradient_descent and w_gd is not None:
        # 使用梯度下降法训练得到的权重
        return np.dot(phi, w_gd)  # 矩阵乘法计算预测值
    else:
        # 使用最小二乘法训练得到的权重(默认)
        return np.dot(phi, w_lsq)  # 矩阵乘法计算预测值

    # 确保返回值为可迭代对象
>>>>>>> 3fa30bf3
    return f, w_lsq, w_gd


def evaluate(ys, ys_pred):
    """评估模型。"""
    # 计算预测值与真实值的标准差
    std = np.sqrt(np.mean(np.abs(ys - ys_pred) ** 2))
    return std


def plot_results(x_train, y_train, x_test, y_test, y_test_pred):
    """绘制训练集、测试集和预测结果"""
    plt.plot(x_train, y_train, "ro", markersize=3)
    plt.plot(x_test, y_test, "k")
    plt.plot(x_test, y_test_pred, "k")
    plt.xlabel("x")
    plt.ylabel("y")
    plt.title("Linear Regression")
    plt.legend(["train", "test", "pred"])
    plt.show()


# 程序主入口（建议不要改动以下函数的接口）
if __name__ == "__main__":
    # 定义训练和测试数据文件路径
    train_file = "train.txt"  # 训练集文件
    test_file = "test.txt"  # 测试集文件
    # 载入数据
    x_train, y_train = load_data(
        train_file
    )  # 从文件加载训练数据，返回特征矩阵x_train和标签向量y_train
    x_test, y_test = load_data(
        test_file
    )  # 从文件加载测试数据，返回特征矩阵x_test和标签向量y_test
    print(x_train.shape)  # x_train.shape 返回训练集特征矩阵的维度信息
    print(x_test.shape)  # x_test.shape 返回测试集特征矩阵的维度信息

    # 使用线性回归训练模型，返回一个函数 f() 使得 y = f(x)
    # f: 预测函数 y = f(x)
    # w_lsq: 通过最小二乘法得到的权重向量
    # w_gd: 通过梯度下降法得到的权重向量
    f, w_lsq, w_gd = main(x_train, y_train)

    y_train_pred = f(x_train)  # 对训练数据应用预测函数
    std = evaluate(y_train, y_train_pred)  # 计算预测值与真实值的标准差作为评估指标
    print("训练集预测值与真实值的标准差：{:.1f}".format(std))

    # 计算预测的输出值
    y_test_pred = f(x_test)
    # 使用测试集评估模型
    std = evaluate(y_test, y_test_pred)
    print("预测值与真实值的标准差：{:.1f}".format(std))

    # 使用封装的绘图函数
    plot_results(x_train, y_train, x_test, y_test, y_test_pred)<|MERGE_RESOLUTION|>--- conflicted
+++ resolved
@@ -212,8 +212,7 @@
 
     w_gd = None
     if use_gradient_descent:
-<<<<<<< HEAD
-        # 直接调用已实现的gradient_descent函数
+# 直接调用已实现的gradient_descent函数
         w_gd = gradient_descent(phi, y_train, lr=0.01, epochs=1000)
 
     def f(x):
@@ -224,56 +223,6 @@
             return np.dot(phi, w_gd)
         else:
             return np.dot(phi, w_lsq)
-=======
-        # 梯度下降求解权重（缩进修正）
-        # 设置学习率为0.01
-        learning_rate = 0.01 
-        # 设置训练轮数(epochs)为1000，表示整个训练数据集将被遍历1000次。
-        epochs = 1000  
-        # 初始化梯度下降法使用的权重向量
-        w_gd = np.zeros(phi.shape[1])
-        w_gd = gradient_descent(phi, y_train, lr=0.001, epochs=5000)
-        # 开始梯度下降的迭代循环，将进行epochs次参数更新。
-        for epoch in range(epochs):     # 梯度下降循环
-            y_pred = np.dot(phi, w_gd)  # 计算预测值
-            error = y_pred - y_train    # 计算误差
-            gradient = np.dot(phi.T, error) / len(y_train) # 计算梯度
-            w_gd -= learning_rate * gradient # 更新权重
-
-   # 定义预测函数
-    def f(x):
-    """
-    使用线性模型进行预测，可选择使用梯度下降或最小二乘法的权重
-    
-    参数:
-        x: 输入特征向量/矩阵
-        
-    返回:
-        模型的预测值
-    """
-    # 创建偏置项(截距项)的特征列
-    # np.ones_like(x)生成与x形状相同的全1向量
-    # np.expand_dims增加一个维度，将形状从(n,)变为(n,1)
-    phi0 = np.expand_dims(np.ones_like(x), axis=1)  # 形状变为(n,1)
-    
-    # 调用基函数转换输入特征
-    # basis_func对原始特征进行非线性变换(如多项式扩展)
-    phi1 = basis_func(x)  # 假设返回形状为(n,m)
-    
-    # 构建设计矩阵(特征矩阵)
-    # 将偏置项列phi0和转换后的特征phi1按列拼接
-    phi = np.concatenate([phi0, phi1], axis=1)  # 最终形状(n,m+1)
-    
-    # 根据训练方法选择对应的权重进行预测
-    if use_gradient_descent and w_gd is not None:
-        # 使用梯度下降法训练得到的权重
-        return np.dot(phi, w_gd)  # 矩阵乘法计算预测值
-    else:
-        # 使用最小二乘法训练得到的权重(默认)
-        return np.dot(phi, w_lsq)  # 矩阵乘法计算预测值
-
-    # 确保返回值为可迭代对象
->>>>>>> 3fa30bf3
     return f, w_lsq, w_gd
 
 
@@ -317,6 +266,49 @@
     # w_gd: 通过梯度下降法得到的权重向量
     f, w_lsq, w_gd = main(x_train, y_train)
 
+    return f, w_lsq, w_gd
+
+
+def evaluate(ys, ys_pred):
+    """评估模型。"""
+    # 计算预测值与真实值的标准差
+    std = np.sqrt(np.mean(np.abs(ys - ys_pred) ** 2))
+    return std
+
+
+def plot_results(x_train, y_train, x_test, y_test, y_test_pred):
+    """绘制训练集、测试集和预测结果"""
+    plt.plot(x_train, y_train, "ro", markersize=3)
+    plt.plot(x_test, y_test, "k")
+    plt.plot(x_test, y_test_pred, "k")
+    plt.xlabel("x")
+    plt.ylabel("y")
+    plt.title("Linear Regression")
+    plt.legend(["train", "test", "pred"])
+    plt.show()
+
+
+# 程序主入口（建议不要改动以下函数的接口）
+if __name__ == "__main__":
+    # 定义训练和测试数据文件路径
+    train_file = "train.txt"  # 训练集文件
+    test_file = "test.txt"  # 测试集文件
+    # 载入数据
+    x_train, y_train = load_data(
+        train_file
+    )  # 从文件加载训练数据，返回特征矩阵x_train和标签向量y_train
+    x_test, y_test = load_data(
+        test_file
+    )  # 从文件加载测试数据，返回特征矩阵x_test和标签向量y_test
+    print(x_train.shape)  # x_train.shape 返回训练集特征矩阵的维度信息
+    print(x_test.shape)  # x_test.shape 返回测试集特征矩阵的维度信息
+
+    # 使用线性回归训练模型，返回一个函数 f() 使得 y = f(x)
+    # f: 预测函数 y = f(x)
+    # w_lsq: 通过最小二乘法得到的权重向量
+    # w_gd: 通过梯度下降法得到的权重向量
+    f, w_lsq, w_gd = main(x_train, y_train)
+
     y_train_pred = f(x_train)  # 对训练数据应用预测函数
     std = evaluate(y_train, y_train_pred)  # 计算预测值与真实值的标准差作为评估指标
     print("训练集预测值与真实值的标准差：{:.1f}".format(std))
