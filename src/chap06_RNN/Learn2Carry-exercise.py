#!/usr/bin/env python
# coding: utf-8
# # 加法进位实验
# <img src="https://github.com/JerrikEph/jerrikeph.github.io/raw/master/Learn2Carry.png" width=650>

# In[1]:
#导入了多个用于构建和训练深度学习模型的Python库和模块
import numpy as np
import tensorflow as tf
import collections
from tensorflow import keras
from tensorflow.keras import layers
from tensorflow.keras import layers, optimizers, datasets
import os,sys,tqdm


# ## 数据生成
# 我们随机在 `start->end`之间采样除整数对`(num1, num2)`，计算结果`num1+num2`作为监督信号。
# * 首先将数字转换成数字位列表 `convertNum2Digits`
# * 将数字位列表反向
# * 将数字位列表填充到同样的长度 `pad2len`

# In[2]:

<<<<<<< HEAD


=======
>>>>>>> 83b24d07
def gen_data_batch(batch_size, start, end):
    '''在(start, end)区间采样生成一个batch的整型的数据
    Args :
        batch_size: batch_size
        start: 开始数值
        end: 结束数值
    '''
    #使用 numpy.random.randint 函数生成两个随机整数数组
    numbers_1 = np.random.randint(start, end, batch_size)
    numbers_2 = np.random.randint(start, end, batch_size)
    #计算两个随机整数数组 numbers_1 和 numbers_2 的逐元素和，并将结果存储在 results 中
    results = numbers_1 + numbers_2
    return numbers_1, numbers_2, results

def convertNum2Digits(Num):
    '''将一个整数转换成一个数字位的列表,例如 133412 ==> [1, 3, 3, 4, 1, 2]
    '''
    #将整数 Num 转换为字符串形式
    strNum = str(Num)
    #将字符串 strNum 转换为一个字符列表
    chNums = list(strNum)
    #使用列表推导式将字符串中的每个字符转换为整数，生成一个整数列表
    digitNums = [int(o) for o in strNum]
    return digitNums

def convertDigits2Num(Digits):
    '''将数字位列表反向， 例如 [1, 3, 3, 4, 1, 2] ==> [2, 1, 4, 3, 3, 1]
    '''
    digitStrs = [str(o) for o in Digits]
    numStr = ''.join(digitStrs)
    Num = int(numStr)
    return Num

def pad2len(lst, length, pad=0):
    '''将一个列表用`pad`填充到`length`的长度 例如 pad2len([1, 3, 2, 3], 6, pad=0) ==> [1, 3, 2, 3, 0, 0]
    '''
    lst+=[pad]*(length - len(lst))
    return lst

def results_converter(res_lst):
    '''将预测好的数字位列表批量转换成为原始整数
    Args:
        res_lst: shape(b_sz, len(digits))
    '''
    res = [reversed(digits) for digits in res_lst]
    return [convertDigits2Num(digits) for digits in res]

def prepare_batch(Nums1, Nums2, results, maxlen):
    '''准备一个batch的数据，将数值转换成反转的数位列表并且填充到固定长度
    Args:
        Nums1: shape(batch_size,)
        Nums2: shape(batch_size,)
        results: shape(batch_size,)
        maxlen:  type(int)
    Returns:
        Nums1: shape(batch_size, maxlen)
        Nums2: shape(batch_size, maxlen)
        results: shape(batch_size, maxlen)
    '''
    Nums1 = [convertNum2Digits(o) for o in Nums1]
    Nums2 = [convertNum2Digits(o) for o in Nums2]
    results = [convertNum2Digits(o) for o in results]
    
    Nums1 = [list(reversed(o)) for o in Nums1]
    Nums2 = [list(reversed(o)) for o in Nums2]
    results = [list(reversed(o)) for o in results]
    
    Nums1 = [pad2len(o, maxlen) for o in Nums1]
    Nums2 = [pad2len(o, maxlen) for o in Nums2]
    results = [pad2len(o, maxlen) for o in results]
    
    return Nums1, Nums2, results

# # 建模过程， 按照图示完成建模

# In[3]:

class myRNNModel(keras.Model):
    def __init__(self):
        super(myRNNModel, self).__init__()
        self.embed_layer = tf.keras.layers.Embedding(10, 32, 
                                                    batch_input_shape=[None, None])
        
        self.rnncell = tf.keras.layers.SimpleRNNCell(64)
        self.rnn_layer = tf.keras.layers.RNN(self.rnncell, return_sequences=True)
        self.dense = tf.keras.layers.Dense(10)
        
    @tf.function
    def call(self, num1, num2):
        '''
        此处完成上述图中模型
        '''
         # 输入形状: (batch_size, maxlen)
        embedded_num1 = self.embed_layer(num1)  # (batch_size, maxlen, 32)
        embedded_num2 = self.embed_layer(num2)  # (batch_size, maxlen, 32)
        
        # 特征融合：将两个数字的嵌入表示相加
        combined_features = tf.add(embedded_num1, embedded_num2)
        
        # RNN处理序列依赖
        rnn_outputs = self.rnn_layer(combined_features)  # (batch_size, maxlen, 64)
        
        # 全连接层输出每个位置的数字预测（0-9）
        logits = self.dense(rnn_outputs)  # (batch_size, maxlen, 10)
        return logits
        
# In[4]:
@tf.function
def compute_loss(logits, labels):
    losses = tf.nn.sparse_softmax_cross_entropy_with_logits(
            logits=logits, labels=labels)
    return tf.reduce_mean(losses)## 使用交叉熵损失函数来计算每个样本的损失

@tf.function
def train_one_step(model, optimizer, x, y, label):
    with tf.GradientTape() as tape:
        logits = model(x, y)       #前向传播：计算输出 logits
        loss = compute_loss(logits, label)

    # compute gradient
    grads = tape.gradient(loss, model.trainable_variables)#计算梯度，自动求导
    optimizer.apply_gradients(zip(grads, model.trainable_variables))
    return loss

def train(steps, model, optimizer):
    loss = 0.0
    accuracy = 0.0
    # 训练循环，执行指定步数
for step in range(steps):
    # 生成批量数据（200个样本），数值范围0-555555555
    datas = gen_data_batch(batch_size=200, start=0, end=555555555)
    
    # 准备训练数据：两个数字序列和结果，统一填充到长度11
    Nums1, Nums2, results = prepare_batch(*datas, maxlen=11)
    
    # 单步训练：将数据转为Tensor，计算并返回损失
    loss = train_one_step(model, optimizer, 
                          tf.constant(Nums1, dtype=tf.int32),
                          tf.constant(Nums2, dtype=tf.int32),
                          tf.constant(results, dtype=tf.int32))
    
    # 每50步打印当前损失
    if step % 50 == 0:
        print('step', step, ': loss', loss.numpy())

return loss  # 返回最终损失值

def evaluate(model):
    datas = gen_data_batch(batch_size=2000, start=555555555, end=999999999)
    Nums1, Nums2, results = prepare_batch(*datas, maxlen=11)
    # 前向传播预测 logits
    logits = model(tf.constant(Nums1, dtype=tf.int32), tf.constant(Nums2, dtype=tf.int32))
    logits = logits.numpy()
    pred = np.argmax(logits, axis=-1) # 每位取最大概率的数字
    res = results_converter(pred)
    for o in list(zip(datas[2], res))[:20]:
        print(o[0], o[1], o[0]==o[1])

    print('accuracy is: %g' % np.mean([o[0]==o[1] for o in zip(datas[2], res)]))


# In[5]:

optimizer = optimizers.Adam(0.001)
model = myRNNModel()


# In[6]:

train(3000, model, optimizer)
evaluate(model)


# In[7]:





# In[ ]:





# In[ ]:





# In[ ]:





# In[ ]:



<|MERGE_RESOLUTION|>--- conflicted
+++ resolved
@@ -22,11 +22,6 @@
 
 # In[2]:
 
-<<<<<<< HEAD
-
-
-=======
->>>>>>> 83b24d07
 def gen_data_batch(batch_size, start, end):
     '''在(start, end)区间采样生成一个batch的整型的数据
     Args :
